--- conflicted
+++ resolved
@@ -60,12 +60,9 @@
         self.base_port = base_port
 
         # 0MQ context
-<<<<<<< HEAD
-        self.ctx = Context()
+        self.ctx = Context.instance()
         self.logger = logging.getLogger(__name__)
-=======
-        self.ctx = Context.instance()
->>>>>>> 09b5be86
+        
 
         # How long to hold pending messages in memory after
         # closing a socket (in milliseconds).
@@ -129,12 +126,9 @@
                 self.logger.debug(':keep-alive: ping')
                 await asyncio.sleep(delay)
             except asyncio.CancelledError:
-<<<<<<< HEAD
                 # Exit gracefully when cancelled
                 self.logger.debug(':keep-alive: cancelled')
-=======
                 sock.close()
->>>>>>> 09b5be86
                 break
 
     async def get_error(self):
@@ -159,12 +153,9 @@
                 self.logger.debug(':error-port: %s' % msg)
                 yield msg
             except asyncio.CancelledError:
-<<<<<<< HEAD
                 # Exit gracefully when cancelled
                 self.logger.debug(':error-port: cancelled')
-=======
                 sock.close()
->>>>>>> 09b5be86
                 break
 
     async def get_data(self):
@@ -189,9 +180,6 @@
                 self.logger.debug(':data-port: %s' % msg)
                 yield msg[0]
             except asyncio.CancelledError:
-<<<<<<< HEAD
                 self.logger.debug(':data-port: cancelled')
-=======
                 sock.close()
->>>>>>> 09b5be86
                 break